--- conflicted
+++ resolved
@@ -3,18 +3,12 @@
 import bisect
 from collections import Iterable, Iterator
 from datetime import datetime
+from distutils.version import LooseVersion
 from functools import wraps
 import operator
 from operator import getitem, setitem
 from pprint import pformat
-<<<<<<< HEAD
 import uuid
-=======
-from functools import wraps
-from collections import Iterable
-from datetime import datetime
-from distutils.version import LooseVersion
->>>>>>> 9e62ce97
 
 from toolz import merge, partial, first, partition, unique
 import pandas as pd
@@ -1756,33 +1750,22 @@
     args = [from_pandas(arg, 1) if isinstance(arg, (pd.DataFrame, pd.Series))
             else arg for arg in args]
 
+    if columns is no_default:
+        columns = None
+
     from .multi import _maybe_align_partitions
     args = _maybe_align_partitions(args)
     dfs = [df for df in args if isinstance(df, _Frame)]
 
-<<<<<<< HEAD
-    return_type = _get_return_type(args[0], columns)
-    dsk = dict(((name, i), (_rename, columns, (apply, func,
-                             (tuple, [(arg._name, i)
-                                      if isinstance(arg, _Frame)
-                                      else arg
-                                      for arg in args]))))
-                for i in range(args[0].npartitions))
-
-    if columns is no_default:
-        columns = None
-
-    dasks = [arg.dask for arg in args if isinstance(arg, _Frame)]
-=======
     return_type = _get_return_type(dfs[0], columns)
     dsk = {}
     for i in range(dfs[0].npartitions):
         values = [(arg._name, i if isinstance(arg, _Frame) else 0)
                   if isinstance(arg, (_Frame, Scalar)) else arg for arg in args]
-        dsk[(name, i)] = (apply, func, (tuple, values))
+        dsk[(name, i)] = (_rename, columns, (apply, func, (tuple, values)))
 
     dasks = [arg.dask for arg in args if isinstance(arg, (_Frame, Scalar))]
->>>>>>> 9e62ce97
+
     return return_type(merge(dsk, *dasks), name, columns, args[0].divisions)
 
 
