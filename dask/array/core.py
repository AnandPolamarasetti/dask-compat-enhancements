--- conflicted
+++ resolved
@@ -1297,8 +1297,7 @@
 
     dsk = dict(zip(keys, values))
 
-<<<<<<< HEAD
-    return Array(dsk, name, blockdims=blockdims)
+    return Array(dsk, name, blockdims=blockdims, dtype=dtype)
 
 
 @wraps(np.unique)
@@ -1306,7 +1305,4 @@
     name = next(names)
     dsk = dict(((name, i), (np.unique, key)) for i, key in enumerate(x._keys()))
     parts = get(merge(dsk, x.dask), list(dsk.keys()))
-    return np.unique(np.concatenate(parts))
-=======
-    return Array(dsk, name, blockdims=blockdims, dtype=dtype)
->>>>>>> 70a4f875
+    return np.unique(np.concatenate(parts))